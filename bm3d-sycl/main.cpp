#include <iostream>
#include <string>
#include <chrono>

#include "bm3d.hpp"
#define cimg_display 0
#include "CImg.h"

<<<<<<< HEAD
#define REPEAT 100
=======
// adjust the size of the total shared local memory for different GPUs
#define TOTAL_SLM     48*1024

// adjust the thread block size of the block matching kernel
// for different GPUs. The maximum thread block size is 32 * MAX_NUM_WARPS
#define MAX_NUM_WARPS 16u
>>>>>>> 859952a3

using namespace cimg_library;

int main(int argc, char** argv)
{
  if( argc < 4 )
  {
    std::cerr << "Usage: " << argv[0]
      << " NosiyImage DenoisedImage sigma [color] [ReferenceImage]\n"
      << "   color - color image denoising (experimental only)\n"
      << "   ReferenceImage - if provided, computes and prints PSNR " 
      << "between the reference image and denoised image\n";
    return 1;
  }

  //Store a noisy image
  CImg<unsigned char> image(argv[1]);

  float sigma = strtof(argv[3], NULL);

  unsigned int channels = 1;
  if (argc >= 5 && strcmp(argv[4],"color") == 0) channels = 3;

  std::cout << "Sigma = " << sigma << std::endl;

  if (channels > 1)
    std::cout << "Color denoising: yes" << std::endl;
  else
    std::cout << "Color denoising: no" << std::endl;

  std::vector<unsigned int> sigma2(channels);
  sigma2[0] = 25 * 25;

  //Convert color image to YCbCr color space
  if (channels == 3)
  {
    image = image.get_channels(0, 2).RGBtoYCbCr();
    //Convert the sigma^2 variance to the YCbCr color space
    long s = sigma * sigma;
    sigma2[0] = ((66l*66l*s + 129l*129l*s + 25l*25l*s) / (256l*256l));
    sigma2[1] = ((38l*38l*s + 74l*74l*s + 112l*112l*s) / (256l*256l));
    sigma2[2] = ((112l*112l*s + 94l*94l*s + 18l*18l*s) / (256l*256l));
  }

  std::cout << "Noise variance for individual channels (YCrCb if color): ";
  for (unsigned int k = 0; k < sigma2.size(); k++)
    std::cout << sigma2[k] << " ";
  std::cout << std::endl;

  // Check for invalid input
  if(! image.data() )              
  {
    std::cerr << "Could not open or find the image" << std::endl;
    return 1;
  }

  std::cout << "Image width: " << image.width() << " height: " << image.height() << std::endl;

  //Store a denoised image
  CImg<unsigned char> dst_image(image.width(), image.height(), 1, channels, 0);

  // Vector of image channels
  std::vector<buffer<uchar, 1>> d_noisy_image;
  std::vector<buffer<uchar, 1>> d_denoised_image;
  //Numerator and denominator used for aggregation
  std::vector<buffer<float, 1>> d_numerator;  
  std::vector<buffer<float, 1>> d_denominator;

  uint2 h_batch_size (256, 128);         //h_batch_size.x() has to be divisible by properties.warpSize

  //Denoising parameters and their shorthands
  Params h_hard_params(19, 8, 16, 2500, 3, 2.7f);
  const uint k = h_hard_params.k;
  const uint N = h_hard_params.N;
  const uint p = h_hard_params.p;

  //Reserved sizes
  const int width = image.width();
  const int height = image.height();
  size_t image_size = width * height;

#ifdef USE_GPU
  gpu_selector dev_sel;
#else
  cpu_selector dev_sel;
#endif
  queue q(dev_sel);

  for(uint i = 0; i < channels; ++i) {
    d_noisy_image.emplace_back(buffer<uchar, 1> (image.data()+i*image_size, image_size));
    d_denoised_image.emplace_back(buffer<uchar, 1> (image_size));
    d_numerator.emplace_back(buffer<float, 1> (image_size));
    d_denominator.emplace_back(buffer<float, 1> (image_size));
  }

  //Addresses of similar patches to each reference patch of a batch
  buffer<ushort, 1> d_stacks (h_batch_size.x() * h_batch_size.y() * N); 

  //Number of similar patches for each referenca patch of a batch that are stored in d_stacks
  buffer<uint, 1> d_num_patches_in_stack (h_batch_size.x() * h_batch_size.y());

  //3D groups of a batch
  buffer<float, 1> d_gathered_stacks ((N+1) * k * k * h_batch_size.x() * h_batch_size.y());

  //Weights for aggregation
  buffer<float, 1> d_w_P (h_batch_size.x() * h_batch_size.y());


  //image dimensions
  const uint2 image_dim (width, height);

  //dimensions limiting addresses of reference patches
  const uint2 stacks_dim (width - (k - 1), height - (k - 1));

  int paramN1 = N + 1; //maximal size of a stack with a reference patch

  const uint p_block_width = (warpSize-1) * p + k;
  const uint s_image_p_size = p_block_width * k * sizeof(uchar);

  // e.g. 48KB on P100
  const uint shared_mem_available = TOTAL_SLM - s_image_p_size;

  //Block-matching shared memory sizes per warp
  const uint s_diff_size = p_block_width * sizeof(uint);
  const uint s_patches_in_stack_size = warpSize * sizeof(uchar);
  const uint s_patch_stacks_size = N * warpSize * sizeof(uint);

  const uint num_warps = std::min(shared_mem_available / 
    (s_diff_size + s_patches_in_stack_size + s_patch_stacks_size), MAX_NUM_WARPS);
  uint lmem_size_bm = ((s_diff_size + s_patches_in_stack_size + s_patch_stacks_size) * num_warps) + 
    s_image_p_size;    

  //Determine launch parameteres for the block match kernel
  const range<2> lws_bm (1, warpSize*num_warps);
  const range<2> gws_bm (h_batch_size.y(), h_batch_size.x() * num_warps);

  //Determine launch parameteres for the get and aggregate kernels
  const range<2> lws (k, k);
  const range<2> gws (h_batch_size.y() * k, h_batch_size.x() * k);

  //Determine launch parameteres for the DCT kernel
  const uint trans_size = k*k*paramN1*h_batch_size.x()*h_batch_size.y();
  const range<2> gws_tr (KER2_BLOCK_WIDTH/k, (trans_size + (KER2_BLOCK_WIDTH*k) - 1) / (KER2_BLOCK_WIDTH*k) * k);
  const range<2> lws_tr (KER2_BLOCK_WIDTH/k, k);

  const uint s_size_t = k*k*(paramN1+1)*sizeof(float); //+1 for avoinding bank conflicts

  //Determine launch parameteres for final division kernel
  const range<2> lws_f(4, 64);
  const range<2> gws_f((height + 3)/4*4, (width + 63)/64*64);

  //Create an kaiser window (only for k = 8, alpha = 2.0) and copy it to the device.
  std::vector<float> kaiserWindow(k*k);
  if (k == 8) {
    // First quarter of the matrix
    kaiserWindow[0 + k * 0] = 0.1924f; 
    kaiserWindow[0 + k * 1] = 0.2989f;
    kaiserWindow[0 + k * 2] = 0.3846f;
    kaiserWindow[0 + k * 3] = 0.4325f;
    kaiserWindow[1 + k * 0] = 0.2989f;
    kaiserWindow[1 + k * 1] = 0.4642f;
    kaiserWindow[1 + k * 2] = 0.5974f;
    kaiserWindow[1 + k * 3] = 0.6717f;
    kaiserWindow[2 + k * 0] = 0.3846f;
    kaiserWindow[2 + k * 1] = 0.5974f;
    kaiserWindow[2 + k * 2] = 0.7688f;
    kaiserWindow[2 + k * 3] = 0.8644f;
    kaiserWindow[3 + k * 0] = 0.4325f;
    kaiserWindow[3 + k * 1] = 0.6717f;
    kaiserWindow[3 + k * 2] = 0.8644f; 
    kaiserWindow[3 + k * 3] = 0.9718f;

    // Fill the rest of the matrix by symmetry
    for(unsigned i = 0; i < k / 2; i++)
      for (unsigned j = k / 2; j < k; j++)
        kaiserWindow[i + k * j] = kaiserWindow[i + k * (k - j - 1)];

    for (unsigned i = k / 2; i < k; i++)
      for (unsigned j = 0; j < k; j++)
        kaiserWindow[i + k * j] = kaiserWindow[k - i - 1 + k * j];
  }
  else
    for (unsigned i = 0; i < k * k; i++)
      kaiserWindow[i] = 1.0f;

  //Kaiser window used for aggregation
  buffer<float, 1> d_kaiser_window (kaiserWindow.data(), k * k);

  // start measuring the total time
  auto start = std::chrono::high_resolution_clock::now();

  // repeat the execution of kernels
  for (int n = 0; n < REPEAT; n++) {

  for(uint i = 0; i < channels; ++i) {
    q.submit([&](handler &cgh) {
      auto acc = d_numerator[i].get_access<sycl_discard_write>(cgh);
      cgh.fill(acc, 0.f);
    });

    q.submit([&](handler &cgh) {
      auto acc = d_denominator[i].get_access<sycl_discard_write>(cgh);
      cgh.fill(acc, 0.f);
    });
  }

  //Batch processing: in each iteration only the batch_size reference patches are processed. 
  uint2 start_point;
  for(start_point.y() = 0; start_point.y() < stacks_dim.y() + p - 1; 
      start_point.y() += (h_batch_size.y()*p))
  {
    for(start_point.x() = 0; start_point.x() < stacks_dim.x() + p - 1; 
        start_point.x() += (h_batch_size.x()*p))
    {
      //Finds similar patches for each reference patch of a batch and stores them in d_stacks array
      run_block_matching(
          q,
          d_noisy_image[0],      // IN: Image  
          d_stacks,              // OUT: Array of adresses of similar patches
          d_num_patches_in_stack,// OUT: Array containing numbers of these addresses
          image_dim,             // IN: Image dimensions
          stacks_dim,            // IN: Dimensions limiting addresses of reference patches
          h_hard_params,         // IN: Denoising parameters 
          start_point,           // IN: Address of the top-left reference patch of a batch
          lws_bm,                // Local work size
          gws_bm,                // Global work size
          lmem_size_bm           // Shared memory size in bytes
          );

      for (uint channel = 0; channel < channels; ++channel)
      {
        //Assembles 3D groups of a batch according to the d_stacks array
        run_get_block(
            q,
            start_point,             // IN: First reference patch of a batch
            d_noisy_image[channel],  // IN: Image
            d_stacks,                // IN: Array of adresses of similar patches
            d_num_patches_in_stack,  // IN: Numbers of patches in 3D groups
            d_gathered_stacks,       // OUT: Assembled 3D groups
            image_dim,               // IN: Image dimensions
            stacks_dim,              // IN: Dimensions limiting addresses of reference patches
            h_hard_params,           // IN: Denoising parameters
            lws,                     // Local work size
            gws                      // Global work size
               );

        //Apply the 2D DCT transform to each layer of 3D group
        run_DCT2D8x8(q, d_gathered_stacks, d_gathered_stacks, trans_size, 
                     lws_tr, gws_tr);

        // 1) 1D Walsh-Hadamard transform of proper size on the 3rd dimension of each 
        //      3D group of a batch to complete the 3D transform.
        // 2) Hard thresholding
        // 3) Inverse 1D Walsh-Hadamard trannsform.
        // 4) Compute the weingt of each 3D group

        run_hard_treshold_block(
            q,
            start_point,           // IN: First reference patch of a batch
            d_gathered_stacks,     // IN/OUT: 3D groups with transfomed patches
            d_w_P,                 // OUT: Weight of each 3D group
            d_num_patches_in_stack,// IN: Numbers of patches in 3D groups
            stacks_dim,            // IN: Dimensions limiting addresses of reference patches
            h_hard_params,         // IN: Denoising parameters
            sigma2[channel],       // IN: sigma
            lws,           // Threads in block
            gws,            // Blocks in grid
            s_size_t               // Shared memory size
            );

        //Apply inverse 2D DCT transform to each layer of 3D group
        run_IDCT2D8x8(q, d_gathered_stacks, d_gathered_stacks, trans_size, lws_tr, gws_tr);

        //Aggregates filtered patches of all 3D groups of a batch into numerator and denominator buffers
        run_aggregate_block(
            q,
            start_point,           // IN: First reference patch of a batch
            d_gathered_stacks,     // IN: 3D groups with transfomed patches
            d_w_P,                 // IN: Numbers of non zero coeficients after 3D thresholding
            d_stacks,              // IN: Array of adresses of similar patches
            d_kaiser_window,       // IN: Kaiser window
            d_numerator[channel],  // IN/OUT: Numerator aggregation buffer
            d_denominator[channel],// IN/OUT: Denominator aggregation buffer
            d_num_patches_in_stack,// IN: Numbers of patches in 3D groups
            image_dim,             // IN: Image dimensions
            stacks_dim,            // IN: Dimensions limiting addresses of reference patches
            h_hard_params,         // IN: Denoising parameters
            lws,           // Threads in block
            gws             // Blocks in grid
            );
      }
    }
  }

  //Divide numerator by denominator and save the result in output image
  for (uint channel = 0; channel < channels; ++channel)
  {
    run_aggregate_final(
        q,
        d_numerator[channel],      // IN: Numerator aggregation buffer
        d_denominator[channel],    // IN: Denominator aggregation buffer
        image_dim,                 // IN: Image dimensions
        d_denoised_image[channel], // OUT: Image estimate
        lws_f,             // Threads in block
        gws_f               // Blocks in grid
        );


    q.submit([&](handler &cgh) {
      auto acc = d_denoised_image[channel].get_access<sycl_read>(cgh);
      cgh.copy(acc, dst_image.data() + channel * image_size); 
    });
  }
  q.wait();

  } // REPEAT

  auto end = std::chrono::high_resolution_clock::now();
  std::chrono::duration<double> elapsed_seconds = end - start;
  double gpuTime = (double)elapsed_seconds.count();
  std::cout << "Total time (s):" << gpuTime << std::endl;


  if (channels == 3) 
    dst_image = dst_image.get_channels(0,2).YCbCrtoRGB();
  else
    dst_image = dst_image.get_channel(0);

  //Save denoised image
  dst_image.save( argv[2] );

  if (argc >= 6) {
    CImg<unsigned char> reference_image(argv[5]);
    std::cout << "PSNR:" << reference_image.PSNR(dst_image) << std::endl;
  }

  d_noisy_image.clear();

  d_denoised_image.clear();

  d_numerator.clear();

  d_denominator.clear();

  return 0;
}<|MERGE_RESOLUTION|>--- conflicted
+++ resolved
@@ -6,16 +6,16 @@
 #define cimg_display 0
 #include "CImg.h"
 
-<<<<<<< HEAD
+// Repeat the execution of kernels 100 times
 #define REPEAT 100
-=======
-// adjust the size of the total shared local memory for different GPUs
+
+// Adjust the size of the total shared local memory for different GPUs
+// e.g. 48KB on P100
 #define TOTAL_SLM     48*1024
 
-// adjust the thread block size of the block matching kernel
-// for different GPUs. The maximum thread block size is 32 * MAX_NUM_WARPS
+// Adjust the thread block size of the block matching kernel for different GPUs. 
+// The maximum thread block size is 32 * MAX_NUM_WARPS
 #define MAX_NUM_WARPS 16u
->>>>>>> 859952a3
 
 using namespace cimg_library;
 
@@ -135,7 +135,6 @@
   const uint p_block_width = (warpSize-1) * p + k;
   const uint s_image_p_size = p_block_width * k * sizeof(uchar);
 
-  // e.g. 48KB on P100
   const uint shared_mem_available = TOTAL_SLM - s_image_p_size;
 
   //Block-matching shared memory sizes per warp
